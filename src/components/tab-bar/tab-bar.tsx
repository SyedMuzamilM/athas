import { useCallback, useEffect, useMemo, useRef, useState } from "react";
import { useSettingsStore } from "@/settings/store";
import { useBufferStore } from "@/stores/buffer-store";
import { useSidebarStore } from "@/stores/sidebar-store";
import type { Buffer } from "@/types/buffer";
import TabBarItem from "./tab-bar-item";
import TabContextMenu from "./tab-context-menu";
import TabDragPreview from "./tab-drag-preview";

interface TabBarProps {
  paneId?: string; // For split view panes (future feature)
}

const DRAG_THRESHOLD = 5;

interface TabPosition {
  index: number;
  left: number;
  right: number;
  width: number;
  center: number;
}

const TabBar = ({ paneId }: TabBarProps) => {
  // Get everything from stores
  const buffers = useBufferStore.use.buffers();
  const activeBufferId = useBufferStore.use.activeBufferId();
  const {
    handleTabClick,
    handleTabClose,
    handleTabPin,
    handleCloseOtherTabs,
    handleCloseAllTabs,
    handleCloseTabsToRight,
    reorderBuffers,
  } = useBufferStore.use.actions();
<<<<<<< HEAD
  const { settings } = useSettingsStore();
=======
  const { maxOpenTabs } = usePersistentSettingsStore();
  const { updateActivePath } = useSidebarStore();
>>>>>>> e37b787e

  // Drag state
  const [dragState, setDragState] = useState<{
    isDragging: boolean;
    draggedIndex: number | null;
    dropTargetIndex: number | null;
    startPosition: { x: number; y: number } | null;
    currentPosition: { x: number; y: number } | null;
    tabPositions: TabPosition[];
    lastValidDropTarget: number | null;
    dragDirection: "left" | "right" | null;
  }>({
    isDragging: false,
    draggedIndex: null,
    dropTargetIndex: null,
    startPosition: null,
    currentPosition: null,
    tabPositions: [],
    lastValidDropTarget: null,
    dragDirection: null,
  });

  const [contextMenu, setContextMenu] = useState<{
    isOpen: boolean;
    position: { x: number; y: number };
    buffer: Buffer | null;
  }>({ isOpen: false, position: { x: 0, y: 0 }, buffer: null });

  const tabBarRef = useRef<HTMLDivElement>(null);
  const tabRefs = useRef<(HTMLDivElement | null)[]>([]);
  const dragStateRef = useRef(dragState);

  useEffect(() => {
    dragStateRef.current = dragState;
  }, [dragState]);

  const sortedBuffers = useMemo(() => {
    return [...buffers].sort((a, b) => {
      if (a.isPinned && !b.isPinned) return -1;
      if (!a.isPinned && b.isPinned) return 1;
      return 0;
    });
  }, [buffers]);

  useEffect(() => {
    if (settings.maxOpenTabs > 0 && buffers.length > settings.maxOpenTabs && handleTabClose) {
      const closableBuffers = buffers.filter((b) => !b.isPinned && b.id !== activeBufferId);

      let tabsToClose = buffers.length - settings.maxOpenTabs;
      for (let i = 0; i < closableBuffers.length && tabsToClose > 0; i++) {
        handleTabClose(closableBuffers[i].id);
        tabsToClose--;
      }
    }
  }, [buffers, settings.maxOpenTabs, activeBufferId, handleTabClose]);

  // Auto-scroll active tab into view
  useEffect(() => {
    const activeIndex = sortedBuffers.findIndex((buffer) => buffer.id === activeBufferId);
    if (activeIndex !== -1 && tabRefs.current[activeIndex] && tabBarRef.current) {
      const activeTab = tabRefs.current[activeIndex];
      const container = tabBarRef.current;

      if (activeTab) {
        const tabRect = activeTab.getBoundingClientRect();
        const containerRect = container.getBoundingClientRect();

        // Check if tab is out of view
        if (tabRect.left < containerRect.left || tabRect.right > containerRect.right) {
          activeTab.scrollIntoView({
            behavior: "smooth",
            block: "nearest",
            inline: "center",
          });
        }
      }
    }
  }, [activeBufferId, sortedBuffers]);

  const cacheTabPositions = useCallback((): TabPosition[] => {
    if (!tabBarRef.current) return [];
    const containerRect = tabBarRef.current.getBoundingClientRect();
    const positions: TabPosition[] = [];
    tabRefs.current.forEach((tab, index) => {
      if (tab) {
        const rect = tab.getBoundingClientRect();
        const left = rect.left - containerRect.left;
        const right = rect.right - containerRect.left;
        positions.push({
          index,
          left,
          right,
          width: rect.width,
          center: left + rect.width / 2,
        });
      }
    });
    return positions;
  }, []);

  const calculateDropTarget = (
    mouseX: number,
    currentDropTarget: number | null,
    draggedIndex: number,
    tabPositions: TabPosition[],
    dragDirection: "left" | "right" | null,
  ): { dropTarget: number; direction: "left" | "right" | null } => {
    if (!tabBarRef.current || tabPositions.length === 0) {
      return {
        dropTarget: currentDropTarget ?? draggedIndex,
        direction: dragDirection,
      };
    }

    const containerRect = tabBarRef.current.getBoundingClientRect();
    const relativeX = mouseX - containerRect.left;

    let newDropTarget = draggedIndex;

    // before first tab
    if (relativeX < tabPositions[0]?.left) {
      newDropTarget = 0;
    }
    // after last tab
    else if (relativeX > tabPositions[tabPositions.length - 1]?.right) {
      newDropTarget = tabPositions.length;
    }
    // we over yo lets do some magic
    else {
      for (let i = 0; i < tabPositions.length; i++) {
        const pos = tabPositions[i];

        if (relativeX >= pos.left && relativeX <= pos.right) {
          const relativePositionInTab = (relativeX - pos.left) / pos.width;
          if (currentDropTarget !== null && Math.abs(currentDropTarget - i) <= 1) {
            const threshold = 0.25;

            if (relativePositionInTab < 0.5 - threshold) {
              newDropTarget = i;
            } else if (relativePositionInTab > 0.5 + threshold) {
              newDropTarget = i + 1;
            } else {
              newDropTarget = currentDropTarget;
            }
          } else {
            newDropTarget = relativePositionInTab < 0.5 ? i : i + 1;
          }
          break;
        }
      }
    }

    return {
      dropTarget: newDropTarget,
      direction: relativeX > (tabPositions[draggedIndex]?.center ?? 0) ? "right" : "left",
    };
  };

  const handleMouseMove = useCallback(
    (e: MouseEvent) => {
      setDragState((prev) => {
        if (prev.draggedIndex === null || !prev.startPosition) return prev;
        const currentPosition = { x: e.clientX, y: e.clientY };
        const distance = Math.sqrt(
          (currentPosition.x - prev.startPosition.x) ** 2 +
            (currentPosition.y - prev.startPosition.y) ** 2,
        );
        if (!prev.isDragging && distance > DRAG_THRESHOLD) {
          const tabPositions = cacheTabPositions();
          if (
            prev.isDragging &&
            prev.currentPosition?.x === currentPosition.x &&
            prev.currentPosition?.y === currentPosition.y
          ) {
            return prev; // No change
          }
          return {
            ...prev,
            isDragging: true,
            currentPosition,
            tabPositions,
            dropTargetIndex: prev.draggedIndex,
            lastValidDropTarget: prev.draggedIndex,
          };
        }
        if (prev.isDragging) {
          const { dropTarget, direction } = calculateDropTarget(
            e.clientX,
            prev.dropTargetIndex,
            prev.draggedIndex,
            prev.tabPositions,
            prev.dragDirection,
          );
          if (
            prev.currentPosition?.x === currentPosition.x &&
            prev.currentPosition?.y === currentPosition.y &&
            prev.dropTargetIndex === dropTarget &&
            prev.dragDirection === direction
          ) {
            return prev; // No change
          }
          return {
            ...prev,
            currentPosition,
            dropTargetIndex: dropTarget,
            lastValidDropTarget: dropTarget,
            dragDirection: direction,
          };
        }
        if (
          prev.currentPosition?.x === currentPosition.x &&
          prev.currentPosition?.y === currentPosition.y
        ) {
          return prev; // No change
        }
        return { ...prev, currentPosition };
      });
    },
    [cacheTabPositions],
  );

  const handleMouseDown = useCallback(
    (e: React.MouseEvent, index: number) => {
      if (e.button !== 0 || (e.target as HTMLElement).closest("button")) {
        return;
      }
      handleTabClick(sortedBuffers[index].id);
      updateActivePath(sortedBuffers[index].path);
      e.preventDefault();
      setDragState({
        isDragging: false,
        draggedIndex: index,
        dropTargetIndex: null,
        startPosition: { x: e.clientX, y: e.clientY },
        currentPosition: { x: e.clientX, y: e.clientY },
        tabPositions: [],
        lastValidDropTarget: null,
        dragDirection: null,
      });
    },
    [handleTabClick, sortedBuffers],
  );

  const handleContextMenu = useCallback((e: React.MouseEvent, buffer: Buffer) => {
    e.preventDefault();

    // Get the tab element that was right-clicked
    const target = e.currentTarget as HTMLElement;
    const rect = target.getBoundingClientRect();

    // Position the menu relative to the tab element
    // This approach is zoom-independent because getBoundingClientRect()
    // already accounts for zoom scaling
    const x = rect.left + rect.width * 0.5; // Center horizontally on the tab
    const y = rect.bottom + 4; // Position just below the tab with small offset

    setContextMenu({
      isOpen: true,
      position: { x, y },
      buffer,
    });
  }, []);

  const handleDragStart = useCallback(
    (e: React.DragEvent, index: number) => {
      const buffer = sortedBuffers[index];
      if (!buffer) return;
      e.dataTransfer.setData(
        "application/tab-data",
        JSON.stringify({
          bufferId: buffer.id,
          paneId: paneId,
          bufferData: buffer,
        }),
      );
      e.dataTransfer.effectAllowed = "move";
      const dragImage = document.createElement("div");
      dragImage.className =
        "bg-primary-bg border border-border rounded px-2 py-1 text-xs font-mono shadow-lg";
      dragImage.textContent = buffer.name;
      dragImage.style.position = "absolute";
      dragImage.style.top = "-1000px";
      document.body.appendChild(dragImage);
      e.dataTransfer.setDragImage(dragImage, 0, 0);
      setTimeout(() => {
        document.body.removeChild(dragImage);
      }, 0);
    },
    [sortedBuffers, paneId],
  );

  const handleDragEnd = useCallback(() => {}, []);

  const closeContextMenu = () => {
    setContextMenu({ isOpen: false, position: { x: 0, y: 0 }, buffer: null });
  };

  useEffect(() => {
    if (dragState.draggedIndex === null) return;

    const handleGlobalMouseMove = (e: MouseEvent) => {
      handleMouseMove(e);
    };

    const handleGlobalMouseUp = () => {
      const currentState = dragStateRef.current;

      if (
        currentState.isDragging &&
        currentState.draggedIndex !== null &&
        currentState.dropTargetIndex !== null &&
        reorderBuffers
      ) {
        if (currentState.dropTargetIndex !== currentState.draggedIndex) {
          let adjustedDropTarget = currentState.dropTargetIndex;
          if (currentState.draggedIndex < currentState.dropTargetIndex) {
            adjustedDropTarget = currentState.dropTargetIndex - 1;
          }

          if (adjustedDropTarget !== currentState.draggedIndex) {
            reorderBuffers(currentState.draggedIndex, adjustedDropTarget);

            const movedBuffer = sortedBuffers[currentState.draggedIndex];
            if (movedBuffer) {
              handleTabClick(movedBuffer.id);
            }
          }
        }
      }

      setDragState({
        isDragging: false,
        draggedIndex: null,
        dropTargetIndex: null,
        startPosition: null,
        currentPosition: null,
        tabPositions: [],
        lastValidDropTarget: null,
        dragDirection: null,
      });
    };

    document.addEventListener("mousemove", handleGlobalMouseMove);
    document.addEventListener("mouseup", handleGlobalMouseUp);

    return () => {
      document.removeEventListener("mousemove", handleGlobalMouseMove);
      document.removeEventListener("mouseup", handleGlobalMouseUp);
    };
  }, [dragState.draggedIndex, reorderBuffers, handleTabClick, sortedBuffers, handleMouseMove]);

  useEffect(() => {
    tabRefs.current = tabRefs.current.slice(0, sortedBuffers.length);
  }, [sortedBuffers.length]);

  const MemoizedTabContextMenu = useMemo(() => TabContextMenu, []);

  if (buffers.length === 0) {
    return null;
  }

  const { isDragging, draggedIndex, dropTargetIndex, currentPosition } = dragState;

  return (
    <>
      <div className="relative">
        <div ref={tabBarRef} className="scrollbar-hidden flex overflow-x-auto bg-secondary-bg">
          {sortedBuffers.map((buffer, index) => {
            const isActive = buffer.id === activeBufferId;
            const isDraggedTab = isDragging && draggedIndex === index;
            const showDropIndicatorBefore =
              isDragging && dropTargetIndex === index && draggedIndex !== index;
            return (
              <TabBarItem
                key={buffer.id}
                buffer={buffer}
                index={index}
                isActive={isActive}
                isDraggedTab={isDraggedTab}
                showDropIndicatorBefore={showDropIndicatorBefore}
                tabRef={(el) => {
                  tabRefs.current[index] = el;
                }}
                onMouseDown={(e) => handleMouseDown(e, index)}
                onContextMenu={(e) => handleContextMenu(e, buffer)}
                onDragStart={(e) => handleDragStart(e, index)}
                onDragEnd={handleDragEnd}
                handleTabClose={handleTabClose}
              />
            );
          })}

          {isDragging && dropTargetIndex === sortedBuffers.length && (
            <div className="relative">
              <div className="drop-indicator absolute top-1 bottom-1 left-0 z-20 w-0.5 bg-accent" />
            </div>
          )}
        </div>

        {isDragging && draggedIndex !== null && currentPosition && (
          <TabDragPreview
            x={currentPosition.x}
            y={currentPosition.y}
            buffer={sortedBuffers[draggedIndex]}
          />
        )}
      </div>

      <MemoizedTabContextMenu
        isOpen={contextMenu.isOpen}
        position={contextMenu.position}
        buffer={contextMenu.buffer}
        onClose={closeContextMenu}
        onPin={handleTabPin || (() => {})}
        onCloseTab={(bufferId) => {
          const buffer = buffers.find((b) => b.id === bufferId);
          if (buffer) {
            handleTabClose(bufferId);
          }
        }}
        onCloseOthers={handleCloseOtherTabs || (() => {})}
        onCloseAll={handleCloseAllTabs || (() => {})}
        onCloseToRight={handleCloseTabsToRight || (() => {})}
        onCopyPath={async (path: string) => {
          try {
            await navigator.clipboard.writeText(path);
          } catch (error) {
            console.error("Failed to copy path:", error);
          }
        }}
        onReload={(bufferId: string) => {
          // Reload the buffer by closing and reopening it
          const buffer = buffers.find((b) => b.id === bufferId);
          if (buffer && buffer.path !== "extensions://marketplace") {
            const { closeBuffer, openBuffer } = useBufferStore.getState().actions;
            closeBuffer(bufferId);
            // Re-read the file and open it again
            setTimeout(async () => {
              try {
                // This would need to use the file reading utility
                // For now, just reopen with current content
                openBuffer(
                  buffer.path,
                  buffer.name,
                  buffer.content,
                  buffer.isImage,
                  buffer.isSQLite,
                  buffer.isDiff,
                );
              } catch (error) {
                console.error("Failed to reload buffer:", error);
              }
            }, 100);
          }
        }}
        onRevealInFinder={(path: string) => {
          // Platform-specific reveal in finder/explorer
          if (window.electron) {
            window.electron.shell.showItemInFolder(path);
          } else {
          }
        }}
      />
    </>
  );
};

export default TabBar;<|MERGE_RESOLUTION|>--- conflicted
+++ resolved
@@ -34,12 +34,8 @@
     handleCloseTabsToRight,
     reorderBuffers,
   } = useBufferStore.use.actions();
-<<<<<<< HEAD
   const { settings } = useSettingsStore();
-=======
-  const { maxOpenTabs } = usePersistentSettingsStore();
   const { updateActivePath } = useSidebarStore();
->>>>>>> e37b787e
 
   // Drag state
   const [dragState, setDragState] = useState<{
