--- conflicted
+++ resolved
@@ -1,22 +1,14 @@
-<<<<<<< HEAD
-import React, { useEffect, useMemo, useRef } from "react";
+import { Search } from "lucide-react";
+import React, { useEffect, useMemo, useRef, useState } from "react";
+import { createPortal } from "react-dom";
+import { EDITOR_CONSTANTS } from "@/constants/editor-constants";
 import FileIcon from "@/file-explorer/views/file.icon";
+import { useFileSystemStore } from "@/file-system/controllers/store";
 import type { FileEntry } from "@/file-system/models/app";
 import { useAIChatStore } from "@/stores/ai-chat/store";
 import { useProjectStore } from "@/stores/project-store";
-=======
-import { Search } from "lucide-react";
-import React, { useEffect, useMemo, useRef, useState } from "react";
-import { createPortal } from "react-dom";
-import { EDITOR_CONSTANTS } from "../../constants/editor-constants";
-import FileIcon from "../../file-explorer/views/file.icon";
-import { useFileSystemStore } from "../../file-system/controllers/store";
-import type { FileEntry } from "../../file-system/models/app";
-import { useAIChatStore } from "../../stores/ai-chat/store";
-import { useProjectStore } from "../../stores/project-store";
-import { cn } from "../../utils/cn";
+import { cn } from "@/utils/cn";
 import { IGNORED_PATTERNS } from "../command/constants/ignored-patterns";
->>>>>>> ed10a05f
 
 interface FileMentionDropdownProps {
   onSelect: (file: FileEntry) => void;
@@ -288,26 +280,6 @@
       role="listbox"
       aria-label="File suggestions"
     >
-<<<<<<< HEAD
-      {filteredFiles.map((file, index) => (
-        <div
-          key={file.path}
-          className={`flex cursor-pointer items-center gap-2 border-border border-b px-2 py-1.5 text-xs transition-all duration-100 last:border-b-0 ${index === selectedIndex ? "bg-selected text-text shadow-sm" : "text-text hover:bg-hover"
-            }`}
-          onClick={(e) => {
-            e.preventDefault();
-            e.stopPropagation();
-            onSelect(file);
-          }}
-        >
-          <FileIcon fileName={file.name} isDir={false} size={11} className="flex-shrink-0" />
-          <div className="min-w-0 flex-1 overflow-hidden">
-            <div className="truncate font-medium font-mono text-text text-xs">{file.name}</div>
-            <div className="mt-0.5 truncate text-[10px] text-text-lighter opacity-75">
-              {getRelativePath(file.path)}
-            </div>
-          </div>
-=======
       {/* Search input */}
       <div className="border-border border-b p-2">
         <div className="relative">
@@ -323,7 +295,6 @@
             className="w-full rounded border border-border bg-primary-bg py-1 pr-2 pl-6 text-text text-xs placeholder-text-lighter focus:border-accent focus:outline-none focus:ring-1 focus:ring-accent/50"
             aria-label="Search files"
           />
->>>>>>> ed10a05f
         </div>
       </div>
 
